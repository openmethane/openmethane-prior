--- conflicted
+++ resolved
@@ -13,30 +13,19 @@
 
 .PHONY: clean
 clean:  ## remove generated temporary files
-<<<<<<< HEAD
-	rm -r data/outputs data/intermediates
+	find data/intermediates data/outputs -type f -delete
 
 .PHONY: clean-all
 clean-all:  ## remove all temporary files including downloaded data
 	rm -r data
-=======
-	find intermediates outputs -type f -delete
-
-.PHONY: clean-all
-clean-all:  ## remove all temporary files including downloaded data
-	find inputs intermediates outputs -type f -delete
->>>>>>> d3ecbd34
 
 .PHONY: download
 download: ## Download the data for the project
 	poetry run python scripts/omDownloadInputs.py
 
-<<<<<<< HEAD
-=======
 .PHONY: run
 run:  download ## Run the project for an example period
 	poetry run python scripts/omPrior.py 2022-07-01 2022-07-01
->>>>>>> d3ecbd34
 
 .PHONY: ruff-fixes
 ruff-fixes:  # Run ruff on the project
