#
# Copyright 2023 The Superpower Institute Ltd.
#
# This file is part of OpenMethane.
#
# Licensed under the Apache License, Version 2.0 (the "License");
# you may not use this file except in compliance with the License.
# You may obtain a copy of the License at
#
#     http://www.apache.org/licenses/LICENSE-2.0
#
# Unless required by applicable law or agreed to in writing, software
# distributed under the License is distributed on an "AS IS" BASIS,
# WITHOUT WARRANTIES OR CONDITIONS OF ANY KIND, either express or implied.
# See the License for the specific language governing permissions and
# limitations under the License.
#

"""Download and process GFAS data

This downloads files from [ADS](https://atmosphere.copernicus.eu/data).
See the project readme for more information about configuring
the required credentials.
"""

import argparse
import bisect
import datetime
import itertools
import os
import pathlib

import cdsapi
import netCDF4 as nc
import numpy as np
import xarray as xr
from shapely import geometry

from openmethane_prior.inputs import initialise_output
from openmethane_prior.config import PriorConfig, load_config_from_env
from openmethane_prior.outputs import sum_layers, write_layer
from openmethane_prior.utils import (
    area_of_rectangle_m2,
    load_zipped_pickle,
    redistribute_spatially,
    save_zipped_pickle,
)


def download_GFAS(
    start_date: datetime.date, end_date: datetime.date, file_name: str | pathlib.Path
):
    """Download GFAS methane between two dates startDate and endDate, returns nothing"""
    dateString = start_date.strftime("%Y-%m-%d") + "/" + end_date.strftime("%Y-%m-%d")

    downloadPath = pathlib.Path(file_name);
    downloadPath.parent.mkdir(parents=True, exist_ok=True)

    c = cdsapi.Client()

    c.retrieve(
        "cams-global-fire-emissions-gfas",
        {
            "date": dateString,
            "format": "netcdf",
            "variable": [
                "wildfire_flux_of_methane",
            ],
        },
        file_name,
    )
    return file_name


def processEmissions(config: PriorConfig, startDate, endDate, forceUpdate: bool = False, **kwargs):  # noqa: PLR0915
    """Remap GFAS fire emissions to the CMAQ domain

    Args:
    ----
        startDate, endDate: the date range (datetime objects)
        kwargs, specific arguments needed for this emission


    Returns
    -------
        Nothing

    """
    gfas_file = download_GFAS(
        startDate, endDate, file_name=config.as_intermediate_file("gfas-download.nc")
    )
    ncin = nc.Dataset(gfas_file, "r", format="NETCDF4")

    latGfas = np.around(np.float64(ncin.variables["latitude"][:]), 3)
    latGfas = latGfas[::-1]  # they're originally north-south, we want them south north
    lonGfas = np.around(np.float64(ncin.variables["longitude"][:]), 3)
    dlatGfas = latGfas[0] - latGfas[1]
    dlonGfas = lonGfas[1] - lonGfas[0]
    lonGfas_edge = np.zeros(len(lonGfas) + 1)
    lonGfas_edge[0:-1] = lonGfas - dlonGfas / 2.0
    lonGfas_edge[-1] = lonGfas[-1] + dlonGfas / 2.0
    lonGfas_edge = np.around(lonGfas_edge, 2)
<<<<<<< HEAD
    gfasTimesRaw = nc.num2date(ncin.variables["valid_time"][:], ncin.variables["valid_time"].getncattr("units"))
    # dates are labelled at midnight at end of chosen day (hence looks like next day), subtract one day to fix
    oneDay = datetime.timedelta(days=1)
    gfasTimes = [t -oneDay for t in gfasTimesRaw]

=======
>>>>>>> e5980b1c

    gfasTimesRaw = nc.num2date(ncin.variables["valid_time"][:], ncin.variables["valid_time"].getncattr("units"))
    # dates are labelled at midnight at end of chosen day (hence looks like next day), subtract one day to fix
    oneDay = datetime.timedelta(days=1)
    gfasTimes = [t -oneDay for t in gfasTimesRaw]
    latGfas_edge = np.zeros(len(latGfas) + 1)
    latGfas_edge[0:-1] = latGfas + dlatGfas / 2.0
    latGfas_edge[-1] = latGfas[-1] - dlatGfas / 2.0
    latGfas_edge = np.around(latGfas_edge, 2)

    nlonGfas = len(lonGfas)
    nlatGfas = len(latGfas)

    print("Calculate grid cell areas for the GFAS grid")
    GFASAreas = np.zeros((nlatGfas, nlonGfas))
    # take advantage of  regular grid to compute areas equal for each gridbox at same latitude
    for iy in range(nlatGfas):
        GFASAreas[iy, :] = (
            area_of_rectangle_m2(
                latGfas_edge[iy], latGfas_edge[iy + 1], lonGfas_edge[0], lonGfas_edge[-1]
            )
            / lonGfas.size
        )
    # now collect some domain information
    domain_ds = config.domain_dataset()
    LATD = domain_ds["LATD"][:].values.squeeze()
    LOND = domain_ds["LOND"].values.squeeze()
    LAT = domain_ds.variables["LAT"].values.squeeze()
    cmaqArea = domain_ds.XCELL * domain_ds.YCELL

    indxPath = config.as_intermediate_file("GFAS_ind_x.p.gz")
    indyPath = config.as_intermediate_file("GFAS_ind_y.p.gz")
    coefsPath = config.as_intermediate_file("GFAS_ind_coefs.p.gz")

    if (
        os.path.exists(indxPath)
        and os.path.exists(indyPath)
        and os.path.exists(coefsPath)
        and (not forceUpdate)
    ):
        ind_x = load_zipped_pickle(indxPath)
        ind_y = load_zipped_pickle(indyPath)
        coefs = load_zipped_pickle(coefsPath)
        ##
        domShape = []
        domShape.append(LAT.shape)
    else:
        ind_x = []
        ind_y = []
        coefs = []
        count = []
        domShape = []

        ind_x.append([])
        ind_y.append([])
        coefs.append([])

        domShape.append(LAT.shape)

        count2 = np.zeros(LAT.shape, dtype=np.float32)

        for i, j in itertools.product(range(LAT.shape[0]), range(LAT.shape[1])):
            IND_X = []
            IND_Y = []
            COEFS = []

            xvals = np.array([LOND[i, j], LOND[i, j + 1], LOND[i + 1, j], LOND[i + 1, j + 1]])
            yvals = np.array([LATD[i, j], LATD[i, j + 1], LATD[i + 1, j], LATD[i + 1, j + 1]])

            xy = [
                [LOND[i, j], LATD[i, j]],
                [LOND[i, j + 1], LATD[i, j + 1]],
                [LOND[i + 1, j + 1], LATD[i + 1, j + 1]],
                [LOND[i + 1, j], LATD[i + 1, j]],
            ]
            CMAQ_gridcell = geometry.Polygon(xy)

            xmin = np.min(xvals)
            xmax = np.max(xvals)
            ymin = np.min(yvals)
            ymax = np.max(yvals)

            ixminl = bisect.bisect_right(lonGfas_edge, xmin)
            ixmaxr = bisect.bisect_right(lonGfas_edge, xmax)
            iyminl = bisect.bisect_right(latGfas_edge, ymin)
            iymaxr = bisect.bisect_right(latGfas_edge, ymax)

            for ix, iy in itertools.product(
                range(max(0, ixminl - 1), min(nlonGfas, ixmaxr)),
                range(max(0, iyminl - 1), min(nlatGfas, iymaxr)),
            ):
                gfas_gridcell = geometry.box(
                    lonGfas_edge[ix], latGfas_edge[iy], lonGfas_edge[ix + 1], latGfas_edge[iy + 1]
                )
                if CMAQ_gridcell.intersects(gfas_gridcell):
                    intersection = CMAQ_gridcell.intersection(gfas_gridcell)
                    weight2 = (
                        intersection.area / gfas_gridcell.area
                    )  ## fraction of GFAS cell covered
                    count2[i, j] += weight2
                    IND_X.append(ix)
                    IND_Y.append(iy)
                    COEFS.append(weight2)
            ind_x.append(IND_X)
            ind_y.append(IND_Y)
            # COEFS = np.array(COEFS)
            # COEFS = COEFS / COEFS.sum()
            coefs.append(COEFS)
        count.append(count2)
        ##
        save_zipped_pickle(ind_x, indxPath)
        save_zipped_pickle(ind_y, indyPath)
        save_zipped_pickle(coefs, coefsPath)

    resultNd = []  # will become ndarray
    dates = []
    cmaqAreas = np.ones(LAT.shape) * cmaqArea  # all grid cells equal area

    for i in range(len(gfasTimes)):
        dates.append(gfasTimes[i])
        subset = ncin["ch4fire"][i, ...]
        subset = subset[::-1, :]  # they're listed north-south, we want them south north
        resultNd.append(
            redistribute_spatially(LAT.shape, ind_x, ind_y, coefs, subset, GFASAreas, cmaqAreas)
        )
    resultNd = np.array(resultNd)
    resultNd = np.expand_dims(resultNd, 1)  # adding dummy layer dimension
    resultXr = xr.DataArray(
        resultNd,
        coords={
            "date": dates,
            "LAY": np.array([1]),
            "y": np.arange(resultNd.shape[-2]),
            "x": np.arange(resultNd.shape[-1]),
        },
    )
    write_layer(
        config.output_domain_file,
        "OCH4_FIRE",
        resultXr,
        direct_set=True,
        config=config,
    )
    return resultNd


if __name__ == "__main__":
    parser = argparse.ArgumentParser(
        description="Calculate the prior methane emissions estimate for OpenMethane"
    )
    parser.add_argument(
        "--start-date",
        type=lambda s: datetime.datetime.strptime(s, "%Y-%m-%d"),
        help="Start date in YYYY-MM-DD format",
    )
    parser.add_argument(
        "--end-date",
        type=lambda s: datetime.datetime.strptime(s, "%Y-%m-%d"),
        help="end date in YYYY-MM-DD format",
    )
    args = parser.parse_args()
    config = load_config_from_env()
    initialise_output(config)
    processEmissions(config, args.start_date, args.end_date)
    sum_layers(config.output_domain_file)<|MERGE_RESOLUTION|>--- conflicted
+++ resolved
@@ -100,14 +100,6 @@
     lonGfas_edge[0:-1] = lonGfas - dlonGfas / 2.0
     lonGfas_edge[-1] = lonGfas[-1] + dlonGfas / 2.0
     lonGfas_edge = np.around(lonGfas_edge, 2)
-<<<<<<< HEAD
-    gfasTimesRaw = nc.num2date(ncin.variables["valid_time"][:], ncin.variables["valid_time"].getncattr("units"))
-    # dates are labelled at midnight at end of chosen day (hence looks like next day), subtract one day to fix
-    oneDay = datetime.timedelta(days=1)
-    gfasTimes = [t -oneDay for t in gfasTimesRaw]
-
-=======
->>>>>>> e5980b1c
 
     gfasTimesRaw = nc.num2date(ncin.variables["valid_time"][:], ncin.variables["valid_time"].getncattr("units"))
     # dates are labelled at midnight at end of chosen day (hence looks like next day), subtract one day to fix
